--- conflicted
+++ resolved
@@ -1,11 +1,6 @@
 name:		parsec
-<<<<<<< HEAD
 version:	3.1.8
 cabal-version: >= 1.8
-=======
-version:	3.1.7
-cabal-version:  >= 1.8
->>>>>>> 0afc1273
 license:	BSD3
 license-file:	LICENSE
 author:		Daan Leijen <daan@microsoft.com>, Paolo Martini <paolo@nemail.it>
